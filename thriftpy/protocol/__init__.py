--- conflicted
+++ resolved
@@ -1,22 +1,11 @@
 # -*- coding: utf-8 -*-
 
 from __future__ import absolute_import
+
 from .binary import TBinaryProtocol, TBinaryProtocolFactory
 from .json import TJSONProtocol, TJSONProtocolFactory
 
 from thriftpy._compat import PYPY
-
-<<<<<<< HEAD
-__all__ = ['TBinaryProtocol', 'TBinaryProtocolFactory',
-           'TCyBinaryProtocol', 'TCyBinaryProtocolFactory',
-           'TJSONProtocol', 'TJSONProtocolFactory']
-
-=======
-from .binary import TBinaryProtocol, TBinaryProtocolFactory
-from .json import TJSONProtocol, TJSONProtocolFactory
-
-from thriftpy._compat import PYPY
->>>>>>> 2eb247f3
 if not PYPY:
     from .cybin import TCyBinaryProtocol, TCyBinaryProtocolFactory
 else:
